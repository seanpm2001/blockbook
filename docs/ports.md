# Registry of ports

| coin                 | blockbook internal port | blockbook public port | backend rpc port | backend service ports (zmq) |
|----------------------|-------------------------|-----------------------|------------------|-----------------------------|
| Bitcoin              | 9030                    | 9130                  | 8030             | 38330                       |
| Bitcoin Cash         | 9031                    | 9131                  | 8031             | 38331                       |
| Zcash                | 9032                    | 9132                  | 8032             | 38332                       |
| Dash                 | 9033                    | 9133                  | 8033             | 38333                       |
| Litecoin             | 9034                    | 9134                  | 8034             | 38334                       |
| Bitcoin Gold         | 9035                    | 9135                  | 8035             | 38335                       |
| Ethereum             | 9036                    | 9136                  | 8036             | 8136 http, 38336 p2p        |
| Ethereum Classic     | 9037                    | 9137                  | 8037             |                             |
| Dogecoin             | 9038                    | 9138                  | 8038             | 38338                       |
| Namecoin             | 9039                    | 9139                  | 8039             | 38339                       |
| Vertcoin             | 9040                    | 9140                  | 8040             | 38340                       |
| Monacoin             | 9041                    | 9141                  | 8041             | 38341                       |
| DigiByte             | 9042                    | 9142                  | 8042             | 38342                       |
| Myriad               | 9043                    | 9143                  | 8043             | 38343                       |
| GameCredits          | 9044                    | 9144                  | 8044             | 38344                       |
| Groestlcoin          | 9045                    | 9145                  | 8045             | 38345                       |
| Bitcoin Cash SV      | 9046                    | 9146                  | 8046             | 38346                       |
| Liquid               | 9047                    | 9147                  | 8047             | 38347                       |
| Fujicoin             | 9048                    | 9148                  | 8048             | 38348                       |
| PIVX                 | 9049                    | 9149                  | 8049             | 38349                       |
| Zcoin                | 9050                    | 9150                  | 8050             | 38350                       |
| Koto                 | 9051                    | 9151                  | 8051             | 38351                       |
| Flo                  | 9066                    | 9166                  | 8066             | 38366                       |
| Bitcoin Testnet      | 19030                   | 19130                 | 18030            | 48330                       |
| Bitcoin Cash Testnet | 19031                   | 19131                 | 18031            | 48331                       |
| Zcash Testnet        | 19032                   | 19132                 | 18032            | 48332                       |
| Dash Testnet         | 19033                   | 19133                 | 18033            | 48333                       |
| Litecoin Testnet     | 19034                   | 19134                 | 18034            | 48334                       |
| Ethereum Ropsten     | 19036                   | 19136                 | 18036            | 48336 p2p                   |
| Vertcoin Testnet     | 19040                   | 19140                 | 18040            | 48340                       |
| Monacoin Testnet     | 19041                   | 19141                 | 18041            | 48341                       |
| Groestlcoin Testnet  | 19045                   | 19145                 | 18045            | 48345                       |
<<<<<<< HEAD
| PIVX Testnet         | 19049                   | 19149                 | 18049            | 48349                       |
| Koto Testnet         | 19051                   | 19151                 | 18051            | 48351                       |
| Flo Testnet          | 19066                   | 19166                 | 18066            | 48366                       |
=======
| Koto Testnet         | 19051                   | 19151                 | 18051            | 48351                       |
>>>>>>> 7b590d99

> NOTE: This document is generated from coin definitions in `configs/coins`.<|MERGE_RESOLUTION|>--- conflicted
+++ resolved
@@ -34,12 +34,8 @@
 | Vertcoin Testnet     | 19040                   | 19140                 | 18040            | 48340                       |
 | Monacoin Testnet     | 19041                   | 19141                 | 18041            | 48341                       |
 | Groestlcoin Testnet  | 19045                   | 19145                 | 18045            | 48345                       |
-<<<<<<< HEAD
 | PIVX Testnet         | 19049                   | 19149                 | 18049            | 48349                       |
 | Koto Testnet         | 19051                   | 19151                 | 18051            | 48351                       |
 | Flo Testnet          | 19066                   | 19166                 | 18066            | 48366                       |
-=======
-| Koto Testnet         | 19051                   | 19151                 | 18051            | 48351                       |
->>>>>>> 7b590d99
 
 > NOTE: This document is generated from coin definitions in `configs/coins`.